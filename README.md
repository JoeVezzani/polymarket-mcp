--- conflicted
+++ resolved
@@ -46,7 +46,6 @@
 ```
 
 ### Running Locally
-<<<<<<< HEAD
 1. Clone the repository and install dependencies:
 
 #### Install Libraries
@@ -67,16 +66,15 @@
 ```
 npx @modelcontextprotocol/inspector uv --directory C:\\Users\\{INSERT_USER}\\YOUR\\PATH\\TO\\polymarket-mcp run src/polymarket_mcp/server.py
 ```
-```
 
 2. Create a `.env` file with your PolyMarket API key:
 ```
-POLYMARKET_API_KEY=your_api_key_here
-```
-=======
+Key=your_api_key_here
+Funder=poly market wallet address
+```
+
 After connecting Claude client with the MCP tool via json file, run the server:
 In alpha-vantage-mcp repo: `uv run src/polymarket_mcp/server.py`
->>>>>>> a63e74ce
 
 
 ## Available Tools
